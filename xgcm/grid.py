from __future__ import print_function
from __future__ import absolute_import
from future.utils import iteritems
from collections import OrderedDict
import functools
import itertools
import operator

import docrep
import xarray as xr
import numpy as np

from . import comodo
from .duck_array_ops import _pad_array, _apply_boundary_condition, concatenate

docstrings = docrep.DocstringProcessor(doc_key="My doc string")


class Axis:
    """
    An object that represents a group of coodinates that all lie along the same
    physical dimension but at different positions with respect to a grid cell.
    There are four possible positions::

         Center
         |------o-------|------o-------|------o-------|------o-------|
               [0]            [1]            [2]            [3]

         Left
         |------o-------|------o-------|------o-------|------o-------|
        [0]            [1]            [2]            [3]

         Right
         |------o-------|------o-------|------o-------|------o-------|
                       [0]            [1]            [2]            [3]

         Inner
         |------o-------|------o-------|------o-------|------o-------|
                       [0]            [1]            [2]

         Outer
         |------o-------|------o-------|------o-------|------o-------|
        [0]            [1]            [2]            [3]            [4]

    The `center` position is the only one without the `c_grid_axis_shift`
    attribute, which must be present for the other four. However, the actual
    value of `c_grid_axis_shift` is ignored for `inner` and `outer`, which are
    differentiated by their length.
    """

    def __init__(self, ds, axis_name, periodic=True, default_shifts={}, coords=None):
        """
        Create a new Axis object from an input dataset.

        Parameters
        ----------
        ds : xarray.Dataset
            Contains the relevant grid information. Coordinate attributes
            should conform to Comodo conventions [1]_.
        axis_name : str
            The name of the axis (should match axis attribute)
        periodic : bool, optional
            Whether the domain is periodic along this axis
        default_shifts : dict, optional
            Default mapping from and to grid positions
            (e.g. `{'center': 'left'}`). Will be inferred if not specified.
        coords : dict, optional
            Mapping of axis positions to coordinate names
            (e.g. `{'center': 'XC', 'left: 'XG'}`)

        REFERENCES
        ----------
        .. [1] Comodo Conventions http://pycomodo.forge.imag.fr/norm.html
        """

        self._ds = ds
        self.name = axis_name
        self._periodic = periodic

        if coords:
            # use specified coords
            self.coords = {pos: name for pos, name in coords.items()}
        else:
            # fall back on comodo conventions
            self.coords = comodo.get_axis_positions_and_coords(ds, axis_name)

        # self.coords is a dictionary with the following structure
        #   key: position_name {'center' ,'left' ,'right', 'outer', 'inner'}
        #   value: name of the dimension

        # set default position shifts
        fallback_shifts = {
            "center": ("left", "right", "outer", "inner"),
            "left": ("center",),
            "right": ("center",),
            "outer": ("center",),
            "inner": ("center",),
        }
        self._default_shifts = {}
        for pos in self.coords:
            # use user-specified value if present
            if pos in default_shifts:
                self._default_shifts[pos] = default_shifts[pos]
            else:
                for possible_shift in fallback_shifts[pos]:
                    if possible_shift in self.coords:
                        self._default_shifts[pos] = possible_shift
                        break

        ########################################################################
        # DEVELOPER DOCUMENTATION
        #
        # The attributes below are my best attempt to represent grid topology
        # in a general way. The data structures are complicated, but I can't
        # think of any way to simplify them.
        #
        # self._facedim (str) is the name of a dimension (e.g. 'face') or None.
        # If it is None, that means that the grid topology is _simple_, i.e.
        # that this is not a cubed-sphere grid or similar. For example:
        #
        #     ds.dims == ('time', 'lat', 'lon')
        #
        # If _facedim is set to a dimension name, that means that shifting
        # grid positions requires exchanging data among multiple "faces"
        # (a.k.a. "tiles", "facets", etc.). For this to work, there must be a
        # dimension corresponding to the different faces. This is `_facedim`.
        # For example:
        #
        #     ds.dims == ('time', 'face', 'lat', 'lon')
        #
        # In this case, `self._facedim == 'face'`
        #
        # We initialize all of this to None and let the `Grid` class handle
        # setting these attributes for complex geometries.
        self._facedim = None
        #
        # `self._connections` is a dictionary. It contains information about the
        # connectivity among this axis and other axes.
        # It should have the structure
        #
        #     {facedim_index: ((left_facedim_index, left_axis, left_reverse),
        #                      (right_facedim_index, right_axis, right_reverse)}
        #
        # `facedim_index` : a value used to index the `self._facedim` dimension
        #   (If `self._facedim` is `None`, then there should be only one key in
        #   `facedim_index` and that key should be `None`.)
        # `left_facedim_index` : the facedim index of the neighbor to the left.
        #   (If `self._facedim` is `None`, this must also be `None`.)
        # `left_axis` : an `Axis` object for the values to the left of this axis
        # `left_reverse` : bool, whether the connection should be reversed. By
        #   default, the left side of this axis will be connected to the right
        #   side of the neighboring axis. `left_reverse` overrides this and
        #   instead connects to the left side of the neighboring axis
        self._connections = {None: (None, None)}

        # now we implement periodic coordinates by setting appropriate
        # connections
        if periodic:
            self._connections = {None: ((None, self, False), (None, self, False))}

    def __repr__(self):
        is_periodic = "periodic" if self._periodic else "not periodic"
        summary = ["<xgcm.Axis '%s' %s>" % (self.name, is_periodic)]
        summary.append("Axis Coodinates:")
        summary += self._coord_desc()
        return "\n".join(summary)

    def _coord_desc(self):
        summary = []
        for name, cname in iteritems(self.coords):
            coord_info = "  * %-8s %s" % (name, cname)
            if name in self._default_shifts:
                coord_info += " --> %s" % self._default_shifts[name]
            summary.append(coord_info)
        return summary

    @docstrings.get_sectionsf("neighbor_binary_func")
    @docstrings.dedent
    def _neighbor_binary_func(
        self,
        da,
        f,
        to,
        boundary=None,
        fill_value=0.0,
        boundary_discontinuity=None,
        vector_partner=None,
    ):
        """
        Apply a function to neighboring points.

        Parameters
        ----------
        da : xarray.DataArray
            The data on which to operate
        f : function
            With signature f(da_left, da_right, shift)
        to : {'center', 'left', 'right', 'inner', 'outer'}
            The direction in which to shift the array. If not specified,
            default will be used.
        boundary : {None, 'fill', 'extend'}
            A flag indicating how to handle boundaries:

            * None:  Do not apply any boundary conditions. Raise an error if
              boundary conditions are required for the operation.
            * 'fill':  Set values outside the array boundary to fill_value
              (i.e. a Neumann boundary condition.)
            * 'extend': Set values outside the array to the nearest array
              value. (i.e. a limited form of Dirichlet boundary condition.)

        fill_value : float, optional
            The value to use in the boundary condition with `boundary='fill'`.
        vector_partner : dict, optional
            A single key (string), value (DataArray)

        Returns
        -------
        da_i : xarray.DataArray
            The differenced data
        """
        position_from, dim = self._get_axis_coord(da)
        if to is None:
            to = self._default_shifts[position_from]

        data_new = self._neighbor_binary_func_raw(
            da,
            f,
            to,
            boundary=boundary,
            fill_value=fill_value,
            boundary_discontinuity=boundary_discontinuity,
            vector_partner=vector_partner,
        )
        # wrap in a new xarray wrapper
        da_new = self._wrap_and_replace_coords(da, data_new, to)

        return da_new

    docstrings.delete_params("neighbor_binary_func.parameters", "f")

    def _neighbor_binary_func_raw(
        self,
        da,
        f,
        to,
        boundary=None,
        fill_value=0.0,
        boundary_discontinuity=None,
        vector_partner=None,
        position_check=True,
    ):

        # get the two neighboring sets of raw data
        data_left, data_right = self._get_neighbor_data_pairs(
            da,
            to,
            boundary=boundary,
            fill_value=fill_value,
            boundary_discontinuity=boundary_discontinuity,
            vector_partner=vector_partner,
            position_check=position_check,
        )

        # apply the function
        data_new = f(data_left, data_right)

        return data_new

    def _get_edge_data(
        self,
        da,
        is_left_edge=True,
        boundary=None,
        fill_value=0.0,
        ignore_connections=False,
        vector_partner=None,
        boundary_discontinuity=None,
    ):
        """Get the appropriate edge data given axis connectivity and / or
        boundary conditions.
        """

        position, this_dim = self._get_axis_coord(da)
        this_axis_num = da.get_axis_num(this_dim)

        def face_edge_data(fnum, face_axis, count=1):
            # get the edge data for a single face

            # There will not necessarily be connection data for every face
            # for every axis. If there is no connection data, fnum will not
            # be a key for self._connections.

            if fnum in self._connections:
                # it should always be a len 2 tuple
                face_connection = self._connections[fnum][0 if is_left_edge else 1]
            else:
                face_connection = None

            if (face_connection is None) or ignore_connections:
                # no connection: use specified boundary condition instead
                if self._facedim:
                    da_face = da.isel(**{self._facedim: slice(fnum, fnum + 1)})
                else:
                    da_face = da
                return _apply_boundary_condition(
                    da_face,
                    this_dim,
                    is_left_edge,
                    boundary=boundary,
                    fill_value=fill_value,
                )

            neighbor_fnum, neighbor_axis, reverse = face_connection

            # check for consistency
            if face_axis is None:
                assert neighbor_fnum is None

            # Build up a slice that selects the correct edge region for a
            # given face. We work directly with variables rather than
            # DataArrays in the hopes of greater efficiency, avoiding
            # indexing / alignment

            # Start with getting all the data
            edge_slice = [slice(None)] * da.ndim
            if face_axis is not None:
                # get the neighbor face
                edge_slice[face_axis] = slice(neighbor_fnum, neighbor_fnum + 1)

            data = da
            # vector_partner is a one-entry dictionary
            # - key is an axis identifier (e.g. 'X')
            # - value is a DataArray
            if vector_partner:
                vector_partner_axis_name = next(iter(vector_partner))
                if neighbor_axis.name == vector_partner_axis_name:
                    data = vector_partner[vector_partner_axis_name]
                    if reverse:
                        raise NotImplementedError(
                            "Don't know how to handle "
                            "vectors with reversed "
                            "connections."
                        )
            # TODO: there is still lots to figure out here regarding vectors.
            # What we have currently works fine for vectors oriented normal
            # to the axis (e.g. interp and diff u along x axis)
            # It does NOT work for vectors tangent to the axis
            # (e.g. interp and diff v along x axis)
            # That is a pretty hard problem to solve, because rotating these
            # faces also mixes up left vs right position. The solution will be
            # quite involved and will probably require the edge points to be
            # populated.
            # I don't even know how to detect the fail case, let alone solve it.

            neighbor_edge_dim = neighbor_axis.coords[position]
            neighbor_edge_axis_num = data.get_axis_num(neighbor_edge_dim)
            if is_left_edge and not reverse:
                neighbor_edge_slice = slice(-count, None)
            else:
                neighbor_edge_slice = slice(None, count)
            edge_slice[neighbor_edge_axis_num] = neighbor_edge_slice

            # the orthogonal dimension need to be reoriented if we are
            # connected to the other axis. Is this because of some deep
            # topological principle?
            if neighbor_axis is not self:
                ortho_axis = da.get_axis_num(self.coords[position])
                ortho_slice = slice(None, None, -1)
                edge_slice[ortho_axis] = ortho_slice

            edge = data.variable[tuple(edge_slice)].data

            # the axis of the edge on THIS face is not necessarily the same
            # as the axis on the OTHER face
            if neighbor_axis is not self:
                edge = edge.swapaxes(neighbor_edge_axis_num, this_axis_num)

            return edge

        if self._facedim:
            face_axis_num = da.get_axis_num(self._facedim)
            arrays = [
                face_edge_data(fnum, face_axis_num) for fnum in da[self._facedim].values
            ]
            edge_data = concatenate(arrays, face_axis_num)
        else:
            edge_data = face_edge_data(None, None)
        if self._periodic:
            if boundary_discontinuity:
                if is_left_edge:
                    edge_data = edge_data - boundary_discontinuity
                elif not is_left_edge:
                    edge_data = edge_data + boundary_discontinuity
        return edge_data

    def _extend_left(
        self,
        da,
        boundary=None,
        fill_value=0.0,
        ignore_connections=False,
        vector_partner=None,
        boundary_discontinuity=None,
    ):

        axis_num = self._get_axis_dim_num(da)
        kw = dict(
            is_left_edge=True,
            boundary=boundary,
            fill_value=fill_value,
            ignore_connections=ignore_connections,
            vector_partner=vector_partner,
            boundary_discontinuity=boundary_discontinuity,
        )
        edge_data = self._get_edge_data(da, **kw)
        return concatenate([edge_data, da.data], axis=axis_num)

    def _extend_right(
        self,
        da,
        boundary=None,
        fill_value=0.0,
        ignore_connections=False,
        vector_partner=None,
        boundary_discontinuity=None,
    ):
        axis_num = self._get_axis_dim_num(da)
        kw = dict(
            is_left_edge=False,
            boundary=boundary,
            fill_value=fill_value,
            ignore_connections=ignore_connections,
            vector_partner=vector_partner,
            boundary_discontinuity=boundary_discontinuity,
        )
        edge_data = self._get_edge_data(da, **kw)
        return concatenate([da.data, edge_data], axis=axis_num)

    def _get_neighbor_data_pairs(
        self,
        da,
        position_to,
        boundary=None,
        fill_value=0.0,
        ignore_connections=False,
        boundary_discontinuity=None,
        vector_partner=None,
        position_check=True,
    ):

        position_from, dim = self._get_axis_coord(da)
        axis_num = da.get_axis_num(dim)

        boundary_kwargs = dict(
            boundary=boundary,
            fill_value=fill_value,
            ignore_connections=ignore_connections,
            vector_partner=vector_partner,
            boundary_discontinuity=boundary_discontinuity,
        )

        valid_positions = ["outer", "inner", "left", "right", "center"]

        if position_to == position_from:
            raise ValueError("Can't get neighbor pairs for the same position.")

        if position_to not in valid_positions:
            raise ValueError(
                "`%s` is not a valid axis position name. Valid "
                "names are %r." % (position_to, valid_positions)
            )

        # This prevents the grid generation to work, I added an optional
        # kwarg that deactivates this check
        # (only set False from autogenerate/generate_grid_ds)

        if position_check:
            if position_to not in self.coords:
                raise ValueError(
                    "This axis doesn't contain a `%s` position" % position_to
                )

        transition = (position_from, position_to)

        if (transition == ("outer", "center")) or (transition == ("center", "inner")):
            # don't need any edge values
            left = da.isel(**{dim: slice(None, -1)}).data
            right = da.isel(**{dim: slice(1, None)}).data
        elif (transition == ("center", "outer")) or (transition == ("inner", "center")):
            # need both edge values
            left = self._extend_left(da, **boundary_kwargs)
            right = self._extend_right(da, **boundary_kwargs)
        elif transition == ("center", "left") or transition == ("right", "center"):
            # need to slice *after* getting edge because otherwise we could
            # mess up complicated connections (e.g. cubed-sphere)
            left = self._extend_left(da, **boundary_kwargs)
            # unfortunately left is not an xarray so we have to slice
            # it the long numpy way
            slc = axis_num * (slice(None),) + (slice(0, -1),)
            left = left[slc]
            right = da.data
        elif transition == ("center", "right") or transition == ("left", "center"):
            # need to slice *after* getting edge because otherwise we could
            # mess up complicated connections (e.g. cubed-sphere)
            right = self._extend_right(da, **boundary_kwargs)
            # unfortunately left is not an xarray so we have to slice
            # it the long numpy way
            slc = axis_num * (slice(None),) + (slice(1, None),)
            right = right[slc]
            left = da.data
        else:
            raise NotImplementedError(
                " to ".join(transition) + " transition not yet supported."
            )

        return left, right

    @docstrings.dedent
    def interp(
        self,
        da,
        to=None,
        boundary=None,
        fill_value=0.0,
        boundary_discontinuity=None,
        vector_partner=None,
    ):
        """
        Interpolate neighboring points to the intermediate grid point along
        this axis.

        Parameters
        ----------
        %(neighbor_binary_func.parameters.no_f)s


        Returns
        -------
        da_i : xarray.DataArray
            The interpolated data

        """

        return self._neighbor_binary_func(
            da,
            raw_interp_function,
            to,
            boundary,
            fill_value,
            boundary_discontinuity,
            vector_partner,
        )

    @docstrings.dedent
    def diff(
        self,
        da,
        to=None,
        boundary=None,
        fill_value=0.0,
        boundary_discontinuity=None,
        vector_partner=None,
    ):
        """
        Difference neighboring points to the intermediate grid point.

        Parameters
        ----------
        %(neighbor_binary_func.parameters.no_f)s

        Returns
        -------
        da_i : xarray.DataArray
            The differenced data
        """

        return self._neighbor_binary_func(
            da,
            raw_diff_function,
            to,
            boundary,
            fill_value,
            boundary_discontinuity,
            vector_partner,
        )

    @docstrings.dedent
    def cumsum(self, da, to=None, boundary=None, fill_value=0.0):
        """
        Cumulatively sum a DataArray, transforming to the intermediate axis
        position.

        Parameters
        ----------
        %(neighbor_binary_func.parameters.no_f)s

        Returns
        -------
        da_cum : xarray.DataArray
            The cumsummed data
        """

        pos, dim = self._get_axis_coord(da)

        if to is None:
            to = self._default_shifts[pos]

        # first use xarray's cumsum method
        da_cum = da.cumsum(dim=dim)

        boundary_kwargs = dict(boundary=boundary, fill_value=fill_value)

        # now pad / trim the data as necessary
        # here we enumerate all the valid possible shifts
        if (pos == "center" and to == "right") or (pos == "left" and to == "center"):
            # do nothing, this is the default for how cumsum works
            data = da_cum.data
        elif (pos == "center" and to == "left") or (pos == "right" and to == "center"):
            data = _pad_array(
                da_cum.isel(**{dim: slice(0, -1)}), dim, left=True, **boundary_kwargs
            )
        elif (pos == "center" and to == "inner") or (pos == "outer" and to == "center"):
            data = da_cum.isel(**{dim: slice(0, -1)}).data
        elif (pos == "center" and to == "outer") or (pos == "inner" and to == "center"):
            data = _pad_array(da_cum, dim, left=True, **boundary_kwargs)
        else:
            raise ValueError(
                "From `%s` to `%s` is not a valid position "
                "shift for cumsum operation." % (pos, to)
            )

        da_cum_newcoord = self._wrap_and_replace_coords(da, data, to)
        return da_cum_newcoord

    @docstrings.dedent
    def min(
        self,
        da,
        to=None,
        boundary=None,
        fill_value=0.0,
        boundary_discontinuity=None,
        vector_partner=None,
    ):
        """
        Minimum of neighboring points on intermediate grid point.

        Parameters
        ----------
        %(neighbor_binary_func.parameters.no_f)s

        Returns
        -------
        da_i : xarray.DataArray
            The differenced data
        """

        return self._neighbor_binary_func(
            da,
            raw_min_function,
            to,
            boundary,
            fill_value,
            boundary_discontinuity,
            vector_partner,
        )

    def max(
        self,
        da,
        to=None,
        boundary=None,
        fill_value=0.0,
        boundary_discontinuity=None,
        vector_partner=None,
    ):
        """
        Maximum of neighboring points on intermediate grid point.

        Parameters
        ----------
        %(neighbor_binary_func.parameters.no_f)s

        Returns
        -------
        da_i : xarray.DataArray
            The differenced data
        """

        return self._neighbor_binary_func(
            da,
            raw_max_function,
            to,
            boundary,
            fill_value,
            boundary_discontinuity,
            vector_partner,
        )

    def _wrap_and_replace_coords(self, da, data_new, position_to):
        """
        Take the base coords from da, the data from data_new, and return
        a new DataArray with a coordinate on position_to.
        """
        position_from, old_dim = self._get_axis_coord(da)
        try:
            new_dim = self.coords[position_to]
        except KeyError:
            raise KeyError("Position '%s' was not found in axis.coords." % position_to)

        orig_dims = da.dims

        coords = OrderedDict()
        dims = []
        for d in orig_dims:
            if d == old_dim:
                dims.append(new_dim)
                # only add coordinate if it actually exists
                # otherwise this creates a new coordinate where before there
                # was none
                if new_dim in self._ds.coords:
                    coords[new_dim] = self._ds.coords[new_dim]
            else:
                dims.append(d)
                # only add coordinate if it actually exists...
                if d in da.coords:
                    coords[d] = da.coords[d]

        return xr.DataArray(data_new, dims=dims, coords=coords)

    def _get_axis_coord(self, da):
        """Return the position and name of the axis coordiante in a DataArray.
        """
        for position, coord_name in iteritems(self.coords):
            # TODO: should we have more careful checking of alignment here?
            if coord_name in da.dims:
                return position, coord_name

        raise KeyError(
            "None of the DataArray's dims %s were found in axis "
            "coords." % repr(da.dims)
        )

    def _get_axis_dim_num(self, da):
        """Return the dimension number of the axis coordinate in a DataArray.
        """
        _, coord_name = self._get_axis_coord(da)
        return da.get_axis_num(coord_name)


class Grid:
    """
    An object with multiple :class:`xgcm.Axis` objects representing different
    independent axes.
    """

<<<<<<< HEAD
    def __init__(self, ds, check_dims=True, periodic=True, default_shifts={},
                 face_connections=None, coords=None, metrics=None):
=======
    def __init__(
        self,
        ds,
        check_dims=True,
        periodic=True,
        default_shifts={},
        face_connections=None,
        coords=None,
        metrics=None,
    ):
>>>>>>> f9b58ff9
        """
        Create a new Grid object from an input dataset.

        Parameters
        ----------
        ds : xarray.Dataset
            Contains the relevant grid information. Coordinate attributes
            should conform to Comodo conventions [1]_.
        check_dims : bool, optional
            Whether to check the compatibility of input data dimensions before
            performing grid operations.
        periodic : {True, False, list}
            Whether the grid is periodic (i.e. "wrap-around"). If a list is
            specified (e.g. ``['X', 'Y']``), the axis names in the list will be
            be periodic and any other axes founds will be assumed non-periodic.
        default_shifts : dict
            A dictionary of dictionaries specifying default grid position
            shifts (e.g. ``{'X': {'center': 'left', 'left': 'center'}}``)
        face_connections : dict
            Grid topology
        coords : dict, optional
            Excplicit specification of axis coordinates, e.g
            ``{'X': {'center': 'XC', 'left: 'XG'}}``.
            Each key should be the name of an axis. The value should be
            a dictionary mapping positions (e.g. ``'left'``) to names of
            coordinates in ``ds``.
        metrics : dict, optional
            Specification of grid metrics

        REFERENCES
        ----------
        .. [1] Comodo Conventions http://pycomodo.forge.imag.fr/norm.html
        """
        self._ds = ds
        self._check_dims = check_dims

        if coords:
            all_axes = coords.keys()
        else:
            all_axes = comodo.get_all_axes(ds)
            coords = {}

        self.axes = OrderedDict()
        for axis_name in all_axes:
            try:
                is_periodic = axis_name in periodic
            except TypeError:
                is_periodic = periodic
            if axis_name in default_shifts:
                axis_default_shifts = default_shifts[axis_name]
            else:
                axis_default_shifts = {}
            self.axes[axis_name] = Axis(
                ds,
                axis_name,
                is_periodic,
                default_shifts=axis_default_shifts,
                coords=coords.get(axis_name),
            )

        if face_connections is not None:
            self._assign_face_connections(face_connections)

        if metrics is not None:
            self._assign_metrics(metrics)

    def _assign_face_connections(self, fc):
        """Check a dictionary of face connections to make sure all the links are
        consistent.
        """

        if len(fc) > 1:
            raise ValueError(
                "Only one face dimension is supported for now. "
                "Instead found %r" % repr(fc.keys())
            )

        # we will populate this with the axes we find in face_connections
        axis_connections = {}

        facedim = list(fc.keys())[0]
        assert facedim in self._ds

        face_links = fc[facedim]
        for fidx, face_axis_links in face_links.items():
            for axis, axis_links in face_axis_links.items():
                # initialize the axis dict if necssary
                if axis not in axis_connections:
                    axis_connections[axis] = {}
                link_left, link_right = axis_links

                def check_neighbor(link, position):
                    if link is None:
                        return
                    idx, ax, rev = link
                    # need to swap position if the link is reversed
                    correct_position = int(not position) if rev else position
                    try:
                        neighbor_link = face_links[idx][ax][correct_position]
                    except (KeyError, IndexError):
                        raise KeyError(
                            "Couldn't find a face link for face %r"
                            "in axis %r at position %r" % (idx, ax, correct_position)
                        )
                    idx_n, ax_n, rev_n = neighbor_link
                    if ax not in self.axes:
                        raise KeyError("axis %r is not a valid axis" % ax)
                    if ax_n not in self.axes:
                        raise KeyError("axis %r is not a valid axis" % ax_n)
                    if idx not in self._ds[facedim].values:
                        raise IndexError(
                            "%r is not a valid index for face"
                            "dimension %r" % (idx, facedim)
                        )
                    if idx_n not in self._ds[facedim].values:
                        raise IndexError(
                            "%r is not a valid index for face"
                            "dimension %r" % (idx, facedim)
                        )
                    # check for consistent links from / to neighbor
                    if (idx_n != fidx) or (ax_n != axis) or (rev_n != rev):
                        raise ValueError(
                            "Face link mismatch: neighbor doesn't"
                            " correctly link back to this face. "
                            "face: %r, axis: %r, position: %r, "
                            "rev: %r, link: %r, neighbor_link: %r"
                            % (fidx, axis, position, rev, link, neighbor_link)
                        )
                    # convert the axis name to an acutal axis object
                    actual_axis = self.axes[ax]
                    return idx, actual_axis, rev

                left = check_neighbor(link_left, 1)
                right = check_neighbor(link_right, 0)
                axis_connections[axis][fidx] = (left, right)

        for axis, axis_links in axis_connections.items():
            self.axes[axis]._facedim = facedim
            self.axes[axis]._connections = axis_links

    def _assign_metrics(self, metrics):
        """
        metrics should look like
<<<<<<< HEAD
           {('X', 'Y'): ['rAC']}
=======
           {('X', 'Y'): 'rAC'}
>>>>>>> f9b58ff9
        check to make sure everything is a valid dimension
        """

        self._metrics = {}

        for key, metric_vars in metrics.items():
<<<<<<< HEAD
            metric_axes = frozenset(key)
            if not all([ma in self.axes for ma in metric_axes]):
                raise KeyError('Metric axes %r not compatible with grid axes %r'
                               % (metric_axes, tuple(self.axes)))
            # initialize empty list
            self._metrics[metric_axes] = []
            for metric_varname in metric_vars:
                if metric_varname not in self._ds:
                    raise KeyError('Metric variable %s not found in dataset.'
                                    % metric_varname)
                # resetting coords avoids potential broadcasting / alignment issues
                metric_var = self._ds[metric_varname].reset_coords(drop=True)
                # TODO: check for consistency of metric_var dims with axis dims
                # check for duplicate dimensions among each axis metric
                print("Adding metric %r: %r" % (metric_axes, metric_varname))
                self._metrics[metric_axes].append(metric_var)

    def get_metric(self, array, axes):
        """
        Find the metric variable associated with a set of axes for a particular
        array.

        Parameters
        ----------
        array : xarray.DataArray
            The array for which we are looking for a metric. Only its
            dimensions are considered.
        axes : iterable
            A list of axes for which to find the metric.

        Returns
        -------
        metric : xarray.DataArray
            A metric which can broadcast against ``array``
        """
=======
            for metric_var in metric_vars:
                if metric_var not in self._ds:
                    raise KeyError(
                        "Metric variable %s not found in dataset." % metric_var
                    )
            metric_axes = frozenset(key)
            # resetting coords avoids potential broadcasting / alignment issues
            metric_var = self._ds[metric_var].reset_coords(drop=True)
            if not all([ma in self.axes for ma in metric_axes]):
                raise KeyError(
                    "Metric axes %r not compatible with grid axes %r"
                    % (metric_axes, tuple(self.axes))
                )
            # TODO: check for consistency of metric_var dims with axis dims
            # check for duplicate dimensions among each axis metric
            self._metrics[metric_axes] = metric_var

    def get_metric(self, array, axes):
>>>>>>> f9b58ff9

        # a function to find the right combination of metrics
        def iterate_axis_combinations(items):
            items_set = frozenset(items)
            yield (items_set,)
            N = len(items)
<<<<<<< HEAD
            for nleft in range(N-1, 0, -1):
                nright = N - nleft
                for sub_loop, sub_items in itertools.product(
                        range(min(nright, nleft), 0, -1),
                        itertools.combinations(items_set, nleft)):
                    these = frozenset(sub_items)
                    those = items_set - these
                    others = [frozenset(i)
                              for i in itertools.combinations(those, sub_loop)]
=======
            for nleft in range(N - 1, 0, -1):
                nright = N - nleft
                for sub_loop, sub_items in itertools.product(
                    range(min(nright, nleft), 0, -1),
                    itertools.combinations(items_set, nleft),
                ):
                    these = frozenset(sub_items)
                    those = items_set - these
                    others = [
                        frozenset(i) for i in itertools.combinations(those, sub_loop)
                    ]
>>>>>>> f9b58ff9
                    yield (these,) + tuple(others)

        metric_vars = None
        array_dims = set(array.dims)
        for axis_combinations in iterate_axis_combinations(axes):
            try:
                # will raise KeyError if the axis combination is not in metrics
<<<<<<< HEAD
                possible_metric_vars = [self._metrics[ac]
                                        for ac in axis_combinations]
                for possible_combinations in itertools.product(*possible_metric_vars):
                    metric_dims = set([d for mv in possible_combinations for d in mv.dims])
                    if metric_dims.issubset(array_dims):
                        # we found a set of metrics with dimensions compatible
                        # with the array
                        metric_vars = possible_combinations
                        break
                if metric_vars is not None:
=======
                possible_metric_vars = [self._metrics[ac] for ac in axis_combinations]
                metric_dims = set([d for mv in possible_metric_vars for d in mv.dims])
                if metric_dims.issubset(array_dims):
                    # we found a set of metrics with dimensions compatible with
                    # the array
                    metric_vars = possible_metric_vars
>>>>>>> f9b58ff9
                    break
            except KeyError:
                pass
        if metric_vars is None:
<<<<<<< HEAD
            raise KeyError("Unable to find any combinations of metrics for "
                           "array dims %r and axes %r" % (array_dims, axes))
=======
            raise KeyError(
                "Unable to find any combinations of metrics for"
                "metric dims %r" % metric_dims
            )
>>>>>>> f9b58ff9

        # return the product of the metrics
        return functools.reduce(operator.mul, metric_vars, 1)

    def __repr__(self):
        summary = ["<xgcm.Grid>"]
        for name, axis in iteritems(self.axes):
            is_periodic = "periodic" if axis._periodic else "not periodic"
            summary.append("%s Axis (%s):" % (name, is_periodic))
            summary += axis._coord_desc()
        return "\n".join(summary)

    @docstrings.dedent
    def interp(self, da, axis, **kwargs):
        """
        Interpolate neighboring points to the intermediate grid point along
        this axis.

        Parameters
        ----------
        axis : str
            Name of the axis on which to act
        %(neighbor_binary_func.parameters.no_f)s

        Returns
        -------
        da_i : xarray.DataArray
            The interpolated data
        """

        ax = self.axes[axis]
        return ax.interp(da, **kwargs)

    @docstrings.dedent
    def _apply_vector_function(self, function, vector, **kwargs):
        # the keys, should be axis names
        assert len(vector) == 2

        # this is currently only tested for c-grid vectors defined on edges
        # moving to cell centers. We need to detect if we got something else
        to = kwargs.get("to", "center")
        if to != "center":
            raise NotImplementedError(
                "Only vector interpolation to cell "
                "center is implemented, but got "
                "to=%r" % to
            )
        for axis_name, component in vector.items():
            axis = self.axes[axis_name]
            position, coord = axis._get_axis_coord(component)
            if position == "center":
                raise NotImplementedError(
                    "Only vector interpolation to cell "
                    "center is implemented, but vector "
                    "%s component is defined at center "
                    "(dims: %r)" % (axis_name, component.dims)
                )

        x_axis_name, y_axis_name = list(vector)
        x_axis, y_axis = self.axes[x_axis_name], self.axes[y_axis_name]

        # apply for each component
        x_component = function(
            x_axis,
            vector[x_axis_name],
            vector_partner={y_axis_name: vector[y_axis_name]},
            **kwargs
        )

        y_component = function(
            y_axis,
            vector[y_axis_name],
            vector_partner={x_axis_name: vector[x_axis_name]},
            **kwargs
        )

        return {x_axis_name: x_component, y_axis_name: y_component}

    @docstrings.dedent
    def interp_2d_vector(self, vector, **kwargs):
        """
        Interpolate a 2D vector to the intermediate grid point. This method is
        only necessary for complex grid topologies.

        Parameters
        ----------
        vector : dict
            A dictionary with two entries. Keys are axis names, values are
            vector components along each axis.

        %(neighbor_binary_func.parameters.no_f)s

        Returns
        -------
        vector_interp : dict
            A dictionary with two entries. Keys are axis names, values
            are interpolated vector components along each axis
        """

        return self._apply_vector_function(Axis.interp, vector, **kwargs)

    @docstrings.dedent
    def diff(self, da, axis, **kwargs):
        """
        Difference neighboring points to the intermediate grid point.

        Parameters
        ----------
        axis : str
            Name of the axis on which to act
        %(neighbor_binary_func.parameters.no_f)s

        Returns
        -------
        da_i : xarray.DataArray
            The differenced data
        """

        ax = self.axes[axis]
        return ax.diff(da, **kwargs)

    @docstrings.dedent
    def derivative(self, da, axis, **kwargs):
        """
        Take the centered-difference derivative along specified axis.

        Parameters
        ----------
        axis : str
            Name of the axis on which to act
        %(neighbor_binary_func.parameters.no_f)s

        Returns
        -------
        da_i : xarray.DataArray
            The differentiated data
        """

        ax = self.axes[axis]
        diff = ax.diff(da, **kwargs)
<<<<<<< HEAD
        dx = self.get_metric(diff, ('X',))
=======
        dx = self.get_metric(diff, ("X",))
>>>>>>> f9b58ff9
        return diff / dx

    @docstrings.dedent
    def min(self, da, axis, **kwargs):
        """
        Minimum of neighboring points on the intermediate grid point.

        Parameters
        ----------
        axis : str
            Name of the axis on which to act
        %(neighbor_binary_func.parameters.no_f)s

        Returns
        -------
        da_i : xarray.DataArray
            The minimal data
        """

        ax = self.axes[axis]
        return ax.min(da, **kwargs)

    @docstrings.dedent
    def max(self, da, axis, **kwargs):
        """
        Maximum of neighboring points on the intermediate grid point.

        Parameters
        ----------
        axis : str
            Name of the axis on which to act
        %(neighbor_binary_func.parameters.no_f)s

        Returns
        -------
        da_i : xarray.DataArray
            The maximal data
        """

        ax = self.axes[axis]
        return ax.max(da, **kwargs)

    @docstrings.dedent
    def diff_2d_vector(self, vector, **kwargs):
        """
        Difference a 2D vector to the intermediate grid point. This method is
        only necessary for complex grid topologies.

        Parameters
        ----------
        vector : dict
            A dictionary with two entries. Keys are axis names, values are
            vector components along each axis.

        %(neighbor_binary_func.parameters.no_f)s

        Returns
        -------
        vector_diff : dict
            A dictionary with two entries. Keys are axis names, values
            are differenced vector components along each axis
        """

        return self._apply_vector_function(Axis.diff, vector, **kwargs)

    @docstrings.dedent
    def cumsum(self, da, axis, **kwargs):
        """
        Cumulatively sum a DataArray, transforming to the intermediate axis
        position.

        Parameters
        ----------
        axis : str
            Name of the axis on which to act
        %(neighbor_binary_func.parameters.no_f)s

        Returns
        -------
        da_i : xarray.DataArray
            The cumsummed data
        """

        ax = self.axes[axis]
        return ax.cumsum(da, **kwargs)


def add_to_slice(da, dim, sl, value):
    # split array into before, middle and after (if slice is the
    # beginning or end before or after will be empty)
    before = da[{dim: slice(0, sl)}]
    middle = da[{dim: sl}]
    after = da[{dim: slice(sl + 1, None)}]
    if sl < -1:
        raise RuntimeError("slice can not be smaller value than -1")
    elif sl == -1:
        da_new = xr.concat([before, middle + value], dim=dim)
    else:
        da_new = xr.concat([before, middle + value, after], dim=dim)
    # then add 'value' to middle and concatenate again
    return da_new


def raw_interp_function(data_left, data_right):
    # linear, centered interpolation
    # TODO: generalize to higher order interpolation
    return 0.5 * (data_left + data_right)


def raw_diff_function(data_left, data_right):
    return data_right - data_left


def raw_min_function(data_left, data_right):
    return xr.ufuncs.minimum(data_right, data_left)


def raw_max_function(data_left, data_right):
    return xr.ufuncs.maximum(data_right, data_left)


<<<<<<< HEAD



_other_docstring_options="""
=======
_other_docstring_options = """
>>>>>>> f9b58ff9
    * 'dirichlet'
       The value of the array at the boundary point is specified by
       `fill_value`.
    * 'neumann'
       The value of the array diff at the boundary point is
       specified[1]_ by `fill_value`.

        .. [1] https://en.wikipedia.org/wiki/Dirichlet_boundary_condition
        .. [2] https://en.wikipedia.org/wiki/Neumann_boundary_condition
"""<|MERGE_RESOLUTION|>--- conflicted
+++ resolved
@@ -754,10 +754,6 @@
     independent axes.
     """
 
-<<<<<<< HEAD
-    def __init__(self, ds, check_dims=True, periodic=True, default_shifts={},
-                 face_connections=None, coords=None, metrics=None):
-=======
     def __init__(
         self,
         ds,
@@ -768,7 +764,6 @@
         coords=None,
         metrics=None,
     ):
->>>>>>> f9b58ff9
         """
         Create a new Grid object from an input dataset.
 
@@ -912,18 +907,13 @@
     def _assign_metrics(self, metrics):
         """
         metrics should look like
-<<<<<<< HEAD
            {('X', 'Y'): ['rAC']}
-=======
-           {('X', 'Y'): 'rAC'}
->>>>>>> f9b58ff9
         check to make sure everything is a valid dimension
         """
 
         self._metrics = {}
 
         for key, metric_vars in metrics.items():
-<<<<<<< HEAD
             metric_axes = frozenset(key)
             if not all([ma in self.axes for ma in metric_axes]):
                 raise KeyError('Metric axes %r not compatible with grid axes %r'
@@ -938,7 +928,6 @@
                 metric_var = self._ds[metric_varname].reset_coords(drop=True)
                 # TODO: check for consistency of metric_var dims with axis dims
                 # check for duplicate dimensions among each axis metric
-                print("Adding metric %r: %r" % (metric_axes, metric_varname))
                 self._metrics[metric_axes].append(metric_var)
 
     def get_metric(self, array, axes):
@@ -959,43 +948,12 @@
         metric : xarray.DataArray
             A metric which can broadcast against ``array``
         """
-=======
-            for metric_var in metric_vars:
-                if metric_var not in self._ds:
-                    raise KeyError(
-                        "Metric variable %s not found in dataset." % metric_var
-                    )
-            metric_axes = frozenset(key)
-            # resetting coords avoids potential broadcasting / alignment issues
-            metric_var = self._ds[metric_var].reset_coords(drop=True)
-            if not all([ma in self.axes for ma in metric_axes]):
-                raise KeyError(
-                    "Metric axes %r not compatible with grid axes %r"
-                    % (metric_axes, tuple(self.axes))
-                )
-            # TODO: check for consistency of metric_var dims with axis dims
-            # check for duplicate dimensions among each axis metric
-            self._metrics[metric_axes] = metric_var
-
-    def get_metric(self, array, axes):
->>>>>>> f9b58ff9
 
         # a function to find the right combination of metrics
         def iterate_axis_combinations(items):
             items_set = frozenset(items)
             yield (items_set,)
             N = len(items)
-<<<<<<< HEAD
-            for nleft in range(N-1, 0, -1):
-                nright = N - nleft
-                for sub_loop, sub_items in itertools.product(
-                        range(min(nright, nleft), 0, -1),
-                        itertools.combinations(items_set, nleft)):
-                    these = frozenset(sub_items)
-                    those = items_set - these
-                    others = [frozenset(i)
-                              for i in itertools.combinations(those, sub_loop)]
-=======
             for nleft in range(N - 1, 0, -1):
                 nright = N - nleft
                 for sub_loop, sub_items in itertools.product(
@@ -1007,7 +965,6 @@
                     others = [
                         frozenset(i) for i in itertools.combinations(those, sub_loop)
                     ]
->>>>>>> f9b58ff9
                     yield (these,) + tuple(others)
 
         metric_vars = None
@@ -1015,7 +972,6 @@
         for axis_combinations in iterate_axis_combinations(axes):
             try:
                 # will raise KeyError if the axis combination is not in metrics
-<<<<<<< HEAD
                 possible_metric_vars = [self._metrics[ac]
                                         for ac in axis_combinations]
                 for possible_combinations in itertools.product(*possible_metric_vars):
@@ -1026,27 +982,12 @@
                         metric_vars = possible_combinations
                         break
                 if metric_vars is not None:
-=======
-                possible_metric_vars = [self._metrics[ac] for ac in axis_combinations]
-                metric_dims = set([d for mv in possible_metric_vars for d in mv.dims])
-                if metric_dims.issubset(array_dims):
-                    # we found a set of metrics with dimensions compatible with
-                    # the array
-                    metric_vars = possible_metric_vars
->>>>>>> f9b58ff9
                     break
             except KeyError:
                 pass
         if metric_vars is None:
-<<<<<<< HEAD
             raise KeyError("Unable to find any combinations of metrics for "
                            "array dims %r and axes %r" % (array_dims, axes))
-=======
-            raise KeyError(
-                "Unable to find any combinations of metrics for"
-                "metric dims %r" % metric_dims
-            )
->>>>>>> f9b58ff9
 
         # return the product of the metrics
         return functools.reduce(operator.mul, metric_vars, 1)
@@ -1187,11 +1128,7 @@
 
         ax = self.axes[axis]
         diff = ax.diff(da, **kwargs)
-<<<<<<< HEAD
-        dx = self.get_metric(diff, ('X',))
-=======
         dx = self.get_metric(diff, ("X",))
->>>>>>> f9b58ff9
         return diff / dx
 
     @docstrings.dedent
@@ -1313,14 +1250,7 @@
     return xr.ufuncs.maximum(data_right, data_left)
 
 
-<<<<<<< HEAD
-
-
-
-_other_docstring_options="""
-=======
 _other_docstring_options = """
->>>>>>> f9b58ff9
     * 'dirichlet'
        The value of the array at the boundary point is specified by
        `fill_value`.
